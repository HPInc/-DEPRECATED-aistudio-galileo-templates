"""
Utility functions for AI Studio Galileo Templates.

This module contains common functions used across notebooks in the project,
including configuration loading, model initialization, and Galileo integration.
"""

import os
import yaml
import importlib.util
from pathlib import Path
from typing import Dict, Any, Optional, Union, List, Tuple
from trt_llm_langchain import TensorRTLangchain


# Context window sizes for various models
MODEL_CONTEXT_WINDOWS = {
    # LlamaCpp models
    'ggml-model-f16-Q5_K_M.gguf': 4096,
    'ggml-model-7b-q4_0.bin': 4096,
    'gguf-model-7b-4bit.bin': 4096,

    # HuggingFace models
    'mistralai/Mistral-7B-Instruct-v0.3': 8192,
    'deepseek-ai/DeepSeek-R1-Distill-Qwen-1.5B': 4096,
    'meta-llama/Llama-2-7b-chat-hf': 4096,
    'meta-llama/Llama-3-8b-chat-hf': 8192,
    'google/flan-t5-base': 512,
    'google/flan-t5-large': 512,
    'TheBloke/WizardCoder-Python-7B-V1.0-GGUF': 4096,

    # OpenAI models
    'gpt-3.5-turbo': 16385,
    'gpt-4': 8192,
    'gpt-4-32k': 32768,
    'gpt-4-turbo': 128000,
    'gpt-4o': 128000,

    # Anthropic models
    'claude-3-opus-20240229': 200000,
    'claude-3-sonnet-20240229': 180000,
    'claude-3-haiku-20240307': 48000,

    # Other models
    'qwen/Qwen-7B': 8192,
    'microsoft/phi-2': 2048,
    'tiiuae/falcon-7b': 4096,
}

def configure_hf_cache(cache_dir: str = "/home/jovyan/local/hugging_face") -> None:
    """
    Configure HuggingFace cache directories to persist models locally.

    Args:
        cache_dir: Base directory for HuggingFace cache. Defaults to "/home/jovyan/local/hugging_face".
    """
    os.environ["HF_HOME"] = cache_dir
    os.environ["HF_HUB_CACHE"] = os.path.join(cache_dir, "hub")


def load_config_and_secrets(
    config_path: str = "../../configs/config.yaml",
    secrets_path: str = "../../configs/secrets.yaml"
) -> Tuple[Dict[str, Any], Dict[str, Any]]:
    """
    Load configuration and secrets from YAML files.

    Args:
        config_path: Path to the configuration YAML file.
        secrets_path: Path to the secrets YAML file.

    Returns:
        Tuple containing (config, secrets) as dictionaries.

    Raises:
        FileNotFoundError: If either the config or secrets file is not found.
    """
    # Convert to absolute paths if needed
    config_path = os.path.abspath(config_path)
    secrets_path = os.path.abspath(secrets_path)

    if not os.path.exists(secrets_path):
        raise FileNotFoundError(f"secrets.yaml file not found in path: {secrets_path}")

    if not os.path.exists(config_path):
        raise FileNotFoundError(f"config.yaml file not found in path: {config_path}")

    with open(config_path) as file:
        config = yaml.safe_load(file)

    with open(secrets_path) as file:
        secrets = yaml.safe_load(file)

    return config, secrets


def configure_proxy(config: Dict[str, Any]) -> None:
    """
    Configure proxy settings based on provided configuration.

    Args:
        config: Configuration dictionary that may contain a "proxy" key.
    """
    if "proxy" in config and config["proxy"]:
        os.environ["HTTPS_PROXY"] = config["proxy"]


def initialize_llm(
    model_source: str = "local",
    secrets: Optional[Dict[str, Any]] = None,
    local_model_path: str = "/home/jovyan/datafabric/llama2-7b/ggml-model-f16-Q5_K_M.gguf",
    hf_model_id: str = ""
) -> Any:
    """
    Initialize a language model based on specified source.

    Args:
        model_source: Source of the model. Options are "local", "hugging-face-local", or "hugging-face-cloud".
        secrets: Dictionary containing API keys for cloud services.
        local_model_path: Path to local model file.

    Returns:
        Initialized language model object.

    Raises:
        ImportError: If required libraries are not installed.
        ValueError: If an unsupported model_source is provided.
    """
    # Check dependencies
    missing_deps = []
    for module in ["langchain_huggingface", "langchain_core.callbacks", "langchain_community.llms"]:
        if not importlib.util.find_spec(module):
            missing_deps.append(module)
    
    if missing_deps:
        raise ImportError(f"Missing required dependencies: {', '.join(missing_deps)}")
    
    # Import required libraries
    from langchain_huggingface import HuggingFacePipeline, HuggingFaceEndpoint
    from langchain_core.callbacks import CallbackManager, StreamingStdOutCallbackHandler
    from langchain_community.llms import LlamaCpp

    model = None
    context_window = None
    
    # Initialize based on model source
    if model_source == "hugging-face-cloud":
        if not secrets or "HUGGINGFACE_API_KEY" not in secrets:
            raise ValueError("HuggingFace API key is required for cloud model access")
            
        huggingfacehub_api_token = secrets["HUGGINGFACE_API_KEY"]
<<<<<<< HEAD
        if hf_model_id == "":
            #Defaults to mistral 7b on HuggingFace Cloud
            repo_id = "mistralai/Mistral-7B-Instruct-v0.3"
        else:
            repo_id = hf_model_id
        return HuggingFaceEndpoint(
=======
        repo_id = "mistralai/Mistral-7B-Instruct-v0.3"
        # Get context window from our lookup table
        if repo_id in MODEL_CONTEXT_WINDOWS:
            context_window = MODEL_CONTEXT_WINDOWS[repo_id]

        model = HuggingFaceEndpoint(
>>>>>>> d3bb7539
            huggingfacehub_api_token=huggingfacehub_api_token,
            repo_id=repo_id,
        )

    elif model_source == "hugging-face-local":
        from transformers import AutoModelForCausalLM, AutoTokenizer, pipeline
<<<<<<< HEAD
        if hf_model_id == "":
            #Defaults to Deepseek on HuggingFace Local
            model_id = "deepseek-ai/DeepSeek-R1-Distill-Qwen-1.5B"
        else:
            model_id = hf_model_id        
    
        tokenizer = AutoTokenizer.from_pretrained(model_id)
        model = AutoModelForCausalLM.from_pretrained(model_id)
        pipe = pipeline("text-generation", model=model, tokenizer=tokenizer, max_new_tokens=500, device=0)
        return HuggingFacePipeline(pipeline=pipe)
    elif model_source == "tensorrt":
        #If a Hugging Face model is specified, it will be used - otherwise, it will try loading the model from local_path
        try:
            import tensorrt_llm
            sampling_params = tensorrt_llm.SamplingParams(temperature=0.1, top_p=0.95, max_tokens=2000) 
            if hf_model_id != "":
                return TensorRTLangchain(model_path = hf_model_id, sampling_params = sampling_params)
            else:
                model_config = os.path.join(local_model_path, config.json)
                if os.path.isdir(local_model_path) and os.path.isfile(model_config):
                    return TensorRTLangchain(model_path = local_model_path, sampling_params = sampling_params)
                else:
                    raise Exception("Model format incompatible with TensorRT LLM")
        except ImportError:
            raise ImportError(
                "Could not import tensorrt-llm library. "
                "Please make sure tensorrt-llm is installed properly, or "
                "consider using workspaces based on the NeMo Framework"
            )
=======
        
        model_id = "deepseek-ai/DeepSeek-R1-Distill-Qwen-1.5B"
        # Get context window from our lookup table
        if model_id in MODEL_CONTEXT_WINDOWS:
            context_window = MODEL_CONTEXT_WINDOWS[model_id]
        
        tokenizer = AutoTokenizer.from_pretrained(model_id)
        hf_model = AutoModelForCausalLM.from_pretrained(model_id)

        # If tokenizer has model_max_length, that's our context window
        if hasattr(tokenizer, 'model_max_length') and tokenizer.model_max_length not in (None, -1):
            context_window = tokenizer.model_max_length

        pipe = pipeline("text-generation", model=hf_model, tokenizer=tokenizer, max_new_tokens=100, device=0)
        model = HuggingFacePipeline(pipeline=pipe)
>>>>>>> d3bb7539
    elif model_source == "local":
        callback_manager = CallbackManager([StreamingStdOutCallbackHandler()])
        # For LlamaCpp, get the context window from the filename
        model_filename = os.path.basename(local_model_path)
        if model_filename in MODEL_CONTEXT_WINDOWS:
            context_window = MODEL_CONTEXT_WINDOWS[model_filename]
        else:  
            # Default context window for LlamaCpp models (explicitly set)
            context_window = 4096

        model = LlamaCpp(
            model_path=local_model_path,
            n_gpu_layers=-1,
            n_batch=512,
            n_ctx=context_window,
            max_tokens=1024,
            f16_kv=True,
            callback_manager=callback_manager,
            verbose=False,
            stop=[],
            streaming=False,
            temperature=0.2,
        )
    else:
        raise ValueError(f"Unsupported model source: {model_source}")

    # Store context window as model attribute for easy access
    if model and hasattr(model, '__dict__'):
        model.__dict__['_context_window'] = context_window

    return model


def setup_galileo_environment(secrets: Dict[str, Any], console_url: str = "https://console.hp.galileocloud.io/") -> None:
    """
    Configure environment variables for Galileo services.

    Args:
        secrets: Dictionary containing the Galileo API key.
        console_url: URL for the Galileo console.

    Raises:
        ValueError: If Galileo API key is not found in secrets.
    """
    if "GALILEO_API_KEY" not in secrets:
        raise ValueError("Galileo API key not found in secrets")
    
    os.environ['GALILEO_API_KEY'] = secrets["GALILEO_API_KEY"]
    os.environ['GALILEO_CONSOLE_URL'] = console_url


def initialize_galileo_protect(project_name: str, stage_name: Optional[str] = None) -> Tuple[Any, str, str]:
    """
    Initialize Galileo Protect project and stage.

    Args:
        project_name: Name for the Galileo Protect project.
        stage_name: Optional name for the stage. If None, uses "{project_name}_stage".

    Returns:
        Tuple containing (project object, project_id, stage_id).

    Raises:
        ImportError: If galileo_protect is not installed.
    """
    try:
        import galileo_protect as gp
    except ImportError:
        raise ImportError("galileo_protect is required but not installed. Install it with pip install galileo_protect")
    
    if stage_name is None:
        stage_name = f"{project_name}_stage"
    
    project = gp.create_project(project_name)
    project_id = project.id
    
    stage = gp.create_stage(name=stage_name, project_id=project_id)
    stage_id = stage.id
    
    return project, project_id, stage_id


def initialize_galileo_evaluator(project_name: str, scorers: Optional[List] = None):
    """
    Initialize a Galileo Prompt Callback for evaluation.

    Args:
        project_name: Name for the evaluation project.
        scorers: List of scorers to use. If None, uses default scorers.

    Returns:
        Galileo prompt callback object.

    Raises:
        ImportError: If promptquality is not installed.
    """
    try:
        import promptquality as pq
    except ImportError:
        raise ImportError("promptquality is required but not installed")

    if scorers is None:
        scorers = [
            pq.Scorers.context_adherence_luna,
            pq.Scorers.correctness,
            pq.Scorers.toxicity,
            pq.Scorers.sexist
        ]

    return pq.GalileoPromptCallback(
        project_name=project_name,
        scorers=scorers
    )
    
def login_huggingface(secrets: Dict[str, Any]) -> None:
    """
    Login to Hugging Face using token from secrets.

    Args:
        secrets: Dictionary containing the Hugging Face token.

    Raises:
        ValueError: If the token is missing.
    """
    from huggingface_hub import login

    token = secrets.get("HUGGINGFACE_API_KEY")
    if not token:
        raise ValueError("❌ Hugging Face token not found in secrets.yaml.")
    
    login(token=token)
    print("✅ Logged into Hugging Face successfully.")


def clean_code(result: str) -> str:
    """
    Clean code extraction function that handles various formats.
    
    Args:
        result: The raw text output from an LLM that may contain code.
        
    Returns:
        str: Cleaned code without markdown formatting or explanatory text.
    """
    if not result or not isinstance(result, str):
        return ""

    # Remove common prefixes and wrapper text
    prefixes = ["Answer:", "Expected Answer:", "Expected Output:", "Python code:", "Here's the code:", "My Response:", "Response:"]
    for prefix in prefixes:
        if result.lstrip().startswith(prefix):
            result = result.replace(prefix, "", 1)
    
    # Handle markdown code blocks
    if "```python" in result or "```" in result:
        # Extract code between markdown code blocks
        code_blocks = []
        in_code_block = False
        lines = result.split('\n')
        current_block = []
        
        for line in lines:
            if line.strip().startswith("```"):
                if in_code_block:
                    # End of block, add it to our list
                    code_blocks.append("\n".join(current_block))
                    current_block = []
                in_code_block = not in_code_block
                continue
            
            if in_code_block:
                current_block.append(line)
        
        if code_blocks:
            # Use the longest code block found
            result = max(code_blocks, key=len)
        else:
            # Fallback to simple replacement if block extraction fails
            result = result.replace("```python", "").replace("```", "")
    
    # Remove any remaining explanatory text before or after the code
    lines = result.split('\n')
    code_lines = []
    in_code_block = False
    
    # First, look for the first actual code line
    for i, line in enumerate(lines):
        stripped = line.strip()
        if stripped and (stripped.startswith('import ') or 
                       stripped.startswith('from ') or
                       stripped.startswith('def ') or
                       stripped.startswith('class ')):
            in_code_block = True
            lines = lines[i:]  # Start from this line
            break
    
    # Now process all the lines
    for line in lines:
        stripped = line.strip()
        # Skip empty lines at the beginning
        if not stripped and not code_lines:
            continue
            
        # Ignore lines that appear to be LLM "thinking" or explanations
        if any(text in stripped.lower() for text in ["here's", "i'll", "please provide", "this code will"]):
            if not any(code_indicator in stripped for code_indicator in ["import ", "def ", "class ", "="]):
                continue
                
        # If we see code-like content, include it
        if stripped and (stripped.startswith('import ') or 
                       stripped.startswith('from ') or
                       stripped.startswith('def ') or
                       stripped.startswith('class ') or
                       '=' in stripped or
                       stripped.startswith('#') or
                       '(' in stripped or
                       '.' in stripped and not stripped.endswith('.') or
                       stripped.startswith('with ') or
                       stripped.startswith('if ') or
                       stripped.startswith('for ') or
                       stripped.startswith('while ') or
                       stripped.startswith('@')):
            in_code_block = True
            code_lines.append(line)
        # Include indented lines or lines continuing code
        elif stripped and (in_code_block or line.startswith(' ') or line.startswith('\t')):
            code_lines.append(line)
    
    cleaned_code = '\n'.join(code_lines).strip()
    
    # One last check - if the cleaned code starts with text that looks like a response,
    # try to find the first actual code statement
    first_lines = cleaned_code.split('\n', 5)
    for i, line in enumerate(first_lines):
        if line.strip().startswith(('import ', 'from ', 'def ', 'class ')):
            if i > 0:
                cleaned_code = '\n'.join(first_lines[i:] + cleaned_code.split('\n')[5:])
            break
    
    return cleaned_code


def generate_code_with_retries(chain, example_input, callbacks=None, max_attempts=3, min_code_length=10):
    """
    Execute a chain with retry logic for empty or short responses.
    
    Args:
        chain: The LangChain chain to execute.
        example_input: Input dictionary with query and question.
        callbacks: Optional callbacks to pass to the chain.
        max_attempts: Maximum number of attempts before giving up.
        min_code_length: Minimum acceptable code length.
        
    Returns:
        tuple: (raw_output, clean_code_output)
    """
    import time
    
    attempts = 0
    output = None
    
    while attempts < max_attempts:
        attempts += 1
        try:
            # Add a small delay before each attempt (only needed for retries)
            if attempts > 1:
                time.sleep(1)  # Small delay between retries
                
            # Invoke the chain
            output = chain.invoke(
                example_input,
                config=dict(callbacks=callbacks) if callbacks else {}
            )
            
            # Clean the code
            clean_code_output = clean_code(output)
            
            # Only continue with retry if we got no usable output
            if clean_code_output and len(clean_code_output) > min_code_length:
                break
                
            print(f"Attempt {attempts}: Output too short or empty, retrying...")
            
        except Exception as e:
            print(f"Error in attempt {attempts}: {str(e)}")
            if attempts == max_attempts:
                raise
    
    return output, clean_code_output


def get_model_context_window(model) -> int:
    """
    Get context window using model identifier and lookup table.
    
    This function simplifies context window resolution by using a lookup table
    
    1. For LlamaCpp models: extract the filename from model_path and check in MODEL_CONTEXT_WINDOWS
    2. For HuggingFace models: check the repo_id in MODEL_CONTEXT_WINDOWS
    3. Fall back to explicit parameters if available
    4. Try to get context window from a stored attribute (_context_window) on the model
    5. Use a default conservative estimate if all else fails
    
    Args:
        model: Any language model object (LlamaCpp, HuggingFace, OpenAI, etc.)
        
    Returns:
        int: The determined context window size in tokens, defaulting to 2048 if detection fails
    """
    # Check if we already stored the context window in the model itself
    if hasattr(model, '_context_window') and model._context_window is not None:
        return model._context_window

    # For LlamaCpp: extract filename from model_path
    if hasattr(model, 'model_path'):
        model_filename = os.path.basename(model.model_path)
        if model_filename in MODEL_CONTEXT_WINDOWS:
            return MODEL_CONTEXT_WINDOWS[model_filename]

    # For HuggingFace models: check repo_id
    if hasattr(model, 'repo_id'):
        if model.repo_id in MODEL_CONTEXT_WINDOWS:
            return MODEL_CONTEXT_WINDOWS[model.repo_id]

    # Fall back to direct n_ctx attribute if available
    if hasattr(model, 'n_ctx'):
        return model.n_ctx

    # Check model_kwargs for context window parameters
    if hasattr(model, 'model_kwargs'):
        kwargs = model.model_kwargs
        for param_name in ['n_ctx', 'max_tokens', 'max_length', 'context_window']:
            if param_name in kwargs and kwargs[param_name] is not None:
                return kwargs[param_name]

    # For HuggingFace pipeline models: check tokenizer
    if hasattr(model, 'pipeline') and hasattr(model.pipeline, 'tokenizer') and hasattr(model.pipeline.tokenizer, 'model_max_length'):
        if model.pipeline.tokenizer.model_max_length > 0 and model.pipeline.tokenizer.model_max_length < 1000000000000000:
            return model.pipeline.tokenizer.model_max_length

    # Use a very conservative default if all detection methods fail
    return 2048


def get_context_window(model) -> int:
    """
    Get context window size from model.
    
    This function first checks for the explicit _context_window attribute
    that we set during initialization, then falls back to the more
    complex detection logic if needed.
    
    Args:
        model: Any language model object
        
    Returns:
        int: The context window size in tokens
    """
    if hasattr(model, '_context_window') and model._context_window is not None:
        return model._context_window

    # Fall back to detection logic
    return get_model_context_window(model)


def dynamic_retriever(query: str, collection, top_n: int = None, context_window: int = None) -> List:
    """
    Retrieve relevant documents with dynamic adaptation based on context window.
    
    This function automatically determines how many documents to retrieve based on
    the available context window, optimizing for the specific model being used.
    
    Args:
        query: The search query
        collection: Vector database collection to search in
        top_n: Number of documents to retrieve (if None, will be determined dynamically)
        context_window: Size of the model's context window in tokens
        
    Returns:
        List: Document objects containing relevant content
    """
    from langchain.schema import Document

    # Dynamically determine how many documents to retrieve based on context window
    if top_n is None:
        if context_window:
            # Larger context windows can handle more documents
            # Using a heuristic: 1 document per 1000 tokens of context
            # with a minimum of 2 and maximum of 10
            suggested_top_n = max(2, min(10, context_window // 1000))
            top_n = suggested_top_n
        else:
            # Default if we can't determine context window
            top_n = 3

    # Check if collection is a Chroma vector store
    if hasattr(collection, 'as_retriever'):
        # It's a LangChain Chroma vector store
        retriever = collection.as_retriever(search_kwargs={"k": top_n})
        documents = retriever.get_relevant_documents(query)
    elif hasattr(collection, '_collection'):
        # It's a direct ChromaDB collection
        results = collection._collection.query(
            query_texts=[query],
            n_results=top_n
        )
        
        # Convert to Document objects
        documents = [
            Document(
                page_content=str(results['documents'][0][i]),
                metadata=results['metadatas'][0][i] if isinstance(results['metadatas'][0][i], dict) else results['metadatas'][0][i]
            )
            for i in range(len(results['documents'][0]))
        ]
    else:
        # Try direct query as a fallback
        try:
            results = collection.query(
                query_texts=[query],
                n_results=top_n
            )
            
            # Convert to Document objects
            documents = [
                Document(
                    page_content=str(results['documents'][i]),
                    metadata=results['metadatas'][i] if isinstance(results['metadatas'][i], dict) else results['metadatas'][i][0]  
                )
                for i in range(len(results['documents']))
            ]
        except AttributeError:
            # If all else fails, raise a more helpful error
            raise AttributeError(
                "The collection object doesn't have required retrieval methods. "
                "Expected a LangChain Chroma vector store or a ChromaDB collection."
            )

    return documents


def format_docs_with_adaptive_context(docs, context_window: int = None) -> str:
    """
    Format retrieved documents using dynamic allocation based on model context window.
    
    This function:
    1. Adapts to the model's context window size
    2. Keeps full content for the most relevant document when possible
    3. Distributes remaining context based on document relevance
    4. Preserves code structure by breaking at logical points
    5. Provides diagnostics about context usage
    
    Args:
        docs: List of Document objects to format
        context_window: Size of the model's context window in tokens (if provided)
        
    Returns:
        Formatted context string for the LLM
    """
    if not docs:
        return ""

    # Average characters per token (this is an approximation)
    chars_per_token = 4

    # Determine the maximum character budget based on context window
    if context_window:
        # Reserve 20% for the prompt and response
        available_tokens = int(context_window * 0.8)
        max_total_chars = available_tokens * chars_per_token
    else:
        # Default conservative estimate if we don't know the context window
        max_total_chars = 8000

    # Track metrics for diagnostic output
    formatted_docs = []
    total_chars = 0
    doc_allocation = []

    # Process documents by relevance order
    for i, doc in enumerate(docs):
        content = doc.page_content
        original_length = len(content)

        # Distribute context budget based on relevance
        # First document gets up to 50% of remaining budget, but don't exceed its actual size
        if i == 0:
            # Give the first (most relevant) document up to 50% of the budget
            budget_fraction = 0.5
        else:
            # Distribute remaining budget exponentially declining by relevance
            budget_fraction = 0.5 / (2 ** i)

        chars_to_allocate = min(
            int(max_total_chars * budget_fraction),  # Relevance-based allocation
            original_length,  # Don't allocate more than needed
            max_total_chars - total_chars  # Don't exceed remaining budget
        )

        # If we can fit the whole document, do it
        if original_length <= chars_to_allocate:
            formatted_docs.append(content)
            used_chars = original_length
            truncated = False
        # Otherwise, truncate it
        elif chars_to_allocate > 0:
            # Try to break at a logical point like a line break
            truncation_point = min(chars_to_allocate, original_length)

            # Find a good break point - prefer newlines, then periods, then spaces
            last_newline = content[:truncation_point].rfind('\n')
            last_period = content[:truncation_point].rfind('.')
            last_space = content[:truncation_point].rfind(' ')

            # Use the best break point that's not too far from target (at least 80% of target)
            threshold = truncation_point * 0.8
            if last_newline > threshold:
                truncation_point = last_newline + 1  # +1 to include the newline
            elif last_period > threshold:
                truncation_point = last_period + 1  # +1 to include the period
            elif last_space > threshold:
                truncation_point = last_space + 1  # +1 to include the space

            formatted_content = f"{content[:truncation_point]}... (truncated)"
            formatted_docs.append(formatted_content)
            used_chars = truncation_point + 15  # +15 for the truncation message
            truncated = True
        else:
            # No budget left for this document
            break

        # Track allocation for diagnostic output
        doc_allocation.append({
            'document': i+1,
            'original_chars': original_length,
            'allocated_chars': used_chars,
            'truncated': truncated,
            'percent_used': round(100 * used_chars / original_length, 1) if original_length > 0 else 100
        })

        total_chars += used_chars

        # Stop if we've reached our budget
        if total_chars >= max_total_chars:
            break

    # Join everything together with clear separators
    formatted_text = "\n\n".join(formatted_docs)

    return formatted_text


def initialize_galileo_observer(project_name: str):
    """
    Initialize a Galileo Observer for monitoring.

    Args:
        project_name: Name for the observation project.

    Returns:
        Galileo observe callback object.

    Raises:
        ImportError: If galileo_observe is not installed.
    """
    try:
        from galileo_observe import GalileoObserveCallback
    except ImportError:
        raise ImportError("galileo_observe is required but not installed")
    
    return GalileoObserveCallback(project_name=project_name)<|MERGE_RESOLUTION|>--- conflicted
+++ resolved
@@ -12,6 +12,14 @@
 from typing import Dict, Any, Optional, Union, List, Tuple
 from trt_llm_langchain import TensorRTLangchain
 
+
+#Default models to be loaded in our examples:
+DEFAULT_MODELS = {
+    local: "/home/jovyan/datafabric/llama2-7b/ggml-model-f16-Q5_K_M.gguf",
+    tensorrt: "",
+    hugging-face-local: "meta-llama/Llama-3.2-3B-Instruct",
+    hugging-face-cloud: "mistralai/Mistral-7B-Instruct-v0.3"
+}
 
 # Context window sizes for various models
 MODEL_CONTEXT_WINDOWS = {
@@ -45,6 +53,7 @@
     'qwen/Qwen-7B': 8192,
     'microsoft/phi-2': 2048,
     'tiiuae/falcon-7b': 4096,
+    "meta-llama/Llama-3.2-3B-Instruct": 128000,
 }
 
 def configure_hf_cache(cache_dir: str = "/home/jovyan/local/hugging_face") -> None:
@@ -108,8 +117,8 @@
 def initialize_llm(
     model_source: str = "local",
     secrets: Optional[Dict[str, Any]] = None,
-    local_model_path: str = "/home/jovyan/datafabric/llama2-7b/ggml-model-f16-Q5_K_M.gguf",
-    hf_model_id: str = ""
+    local_model_path: str = DEFAULT_MODELS["local"],
+    hf_repo_id: str = ""
 ) -> Any:
     """
     Initialize a language model based on specified source.
@@ -145,49 +154,50 @@
     
     # Initialize based on model source
     if model_source == "hugging-face-cloud":
+        if hf_repo_id == "":
+            repo_id = DEFAULT_MODELS["model_source"]
+        else:
+            repo_id = hf_repo_id  
         if not secrets or "HUGGINGFACE_API_KEY" not in secrets:
             raise ValueError("HuggingFace API key is required for cloud model access")
             
         huggingfacehub_api_token = secrets["HUGGINGFACE_API_KEY"]
-<<<<<<< HEAD
-        if hf_model_id == "":
-            #Defaults to mistral 7b on HuggingFace Cloud
-            repo_id = "mistralai/Mistral-7B-Instruct-v0.3"
-        else:
-            repo_id = hf_model_id
-        return HuggingFaceEndpoint(
-=======
-        repo_id = "mistralai/Mistral-7B-Instruct-v0.3"
         # Get context window from our lookup table
         if repo_id in MODEL_CONTEXT_WINDOWS:
             context_window = MODEL_CONTEXT_WINDOWS[repo_id]
 
         model = HuggingFaceEndpoint(
->>>>>>> d3bb7539
             huggingfacehub_api_token=huggingfacehub_api_token,
             repo_id=repo_id,
         )
 
     elif model_source == "hugging-face-local":
         from transformers import AutoModelForCausalLM, AutoTokenizer, pipeline
-<<<<<<< HEAD
-        if hf_model_id == "":
-            #Defaults to Deepseek on HuggingFace Local
-            model_id = "deepseek-ai/DeepSeek-R1-Distill-Qwen-1.5B"
+        if hf_repo_id == "":
+            model_id = DEFAULT_MODELS["hugging-face-local"]
         else:
-            model_id = hf_model_id        
-    
+            model_id = hf_repo_id        
+        # Get context window from our lookup table
+        if model_id in MODEL_CONTEXT_WINDOWS:
+            context_window = MODEL_CONTEXT_WINDOWS[model_id]
+        
         tokenizer = AutoTokenizer.from_pretrained(model_id)
-        model = AutoModelForCausalLM.from_pretrained(model_id)
-        pipe = pipeline("text-generation", model=model, tokenizer=tokenizer, max_new_tokens=500, device=0)
-        return HuggingFacePipeline(pipeline=pipe)
+        hf_model = AutoModelForCausalLM.from_pretrained(model_id)
+
+        # If tokenizer has model_max_length, that's our context window
+        if hasattr(tokenizer, 'model_max_length') and tokenizer.model_max_length not in (None, -1):
+            context_window = tokenizer.model_max_length
+
+        pipe = pipeline("text-generation", model=hf_model, tokenizer=tokenizer, max_new_tokens=100, device=0)
+        model = HuggingFacePipeline(pipeline=pipe)
+        
     elif model_source == "tensorrt":
         #If a Hugging Face model is specified, it will be used - otherwise, it will try loading the model from local_path
         try:
             import tensorrt_llm
-            sampling_params = tensorrt_llm.SamplingParams(temperature=0.1, top_p=0.95, max_tokens=2000) 
-            if hf_model_id != "":
-                return TensorRTLangchain(model_path = hf_model_id, sampling_params = sampling_params)
+            sampling_params = tensorrt_llm.SamplingParams(temperature=0.1, top_p=0.95, max_tokens=512) 
+            if hf_repo_id != "":
+                return TensorRTLangchain(model_path = hf_repo_id, sampling_params = sampling_params)
             else:
                 model_config = os.path.join(local_model_path, config.json)
                 if os.path.isdir(local_model_path) and os.path.isfile(model_config):
@@ -200,23 +210,6 @@
                 "Please make sure tensorrt-llm is installed properly, or "
                 "consider using workspaces based on the NeMo Framework"
             )
-=======
-        
-        model_id = "deepseek-ai/DeepSeek-R1-Distill-Qwen-1.5B"
-        # Get context window from our lookup table
-        if model_id in MODEL_CONTEXT_WINDOWS:
-            context_window = MODEL_CONTEXT_WINDOWS[model_id]
-        
-        tokenizer = AutoTokenizer.from_pretrained(model_id)
-        hf_model = AutoModelForCausalLM.from_pretrained(model_id)
-
-        # If tokenizer has model_max_length, that's our context window
-        if hasattr(tokenizer, 'model_max_length') and tokenizer.model_max_length not in (None, -1):
-            context_window = tokenizer.model_max_length
-
-        pipe = pipeline("text-generation", model=hf_model, tokenizer=tokenizer, max_new_tokens=100, device=0)
-        model = HuggingFacePipeline(pipeline=pipe)
->>>>>>> d3bb7539
     elif model_source == "local":
         callback_manager = CallbackManager([StreamingStdOutCallbackHandler()])
         # For LlamaCpp, get the context window from the filename
